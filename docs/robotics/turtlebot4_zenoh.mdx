--- conflicted
+++ resolved
@@ -68,15 +68,7 @@
 
 ## Configure the TurtleBot4
 
-<<<<<<< HEAD
-1. Set up your TurtleBot4 following the [Basic Setup](https://turtlebot.github.io/turtlebot4-user-manual/setup/basic.html).
-
-2. Then, become familiar with the TurtleBot4 ecosystem - there are extensive educational materials to help you get started. 
-
-3. If you are not familiar with the TurtleBot4, please see the excellent [documentation](https://turtlebot.github.io/turtlebot4-user-manual/).
-=======
 Once the TurtleBot4 is set up, you can configure it as follows:
->>>>>>> 0f59eba3
 
 - Configure the RPi4 through `turtlebot4-setup`
 - Configure the Create3 through web server
@@ -136,30 +128,7 @@
 - on your laptop, or
 - onboard the Raspberry Pi on the TurtleBot4
 
-<<<<<<< HEAD
-```bash
-ros2 topic pub -r 1 /$URID/c3/cmd_vel geometry_msgs/msg/Twist "linear:
-  x: 0.1
-  y: 0.0
-  z: 0.0
-angular:
-  x: 0.0
-  y: 0.0
-  z: 0.0"
-```
-
-The `-r 10` refers to the publish rate. This rate setting greatly affects the smoothness of the motion, but also, to a lesser degree, the distance traveled. The central idea behind TB4 movement control is that if you:
-
-* publish `twist` messages **above** a critical rate (of about 1.7Hz), then the TB4 executes smooth movement at the target velocity (after an early transient while it is accelerating). For example, if you run `topic pub -r 10` with a 0.5 m/s velocity for two seconds, then the robot will smoothly travel about 1 m.
-
-* publish `twist` messages **below** the critical rate (of about 1.7Hz), then the TB4 executes jerky cycles consisting of acceleration, reaching target velocity, followed by deceleration to zero after a `max_duration` timeout. For example, if you run `topic pub -r 1` with a 0.5 m/s velocity for two seconds, then the robot will travel about 0.6 m in a series of stops and starts. The specific setting of the fixed timeout period hardcoded into the Create3 firmware is currently unknown.
-
-To debug movement, use `ros2 topic info /$URID/pi/cmd_vel --verbose`.
-
-### Enable full motion control
-=======
 ### Running OM1 on the Internal RPi4
->>>>>>> 0f59eba3
 
 For fully autonomous use, install OM1 on the Turtlebot4's Raspberry Pi. On the RPi terminal command line, follow these [instructions](/getting-started/raspberrypi). When you see all the right topics listed in `ros2 topic list`, your TurtleBot4 is set up and you are ready to install OM1.
 
