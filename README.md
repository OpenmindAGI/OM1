# OpenMind OS (omOS)

OpenMind OS is an agent runtime system that enables the creation and execution of digital and physical embodied AI agents with modular capabilities like movement, speech, and perception. A key benefit of using omOS is the ease of deploying consistent digital personas across virtual and physical environments.

## Quick Start

1. Install the Rust python package manager `uv`:

```bash
# for linux
curl -LsSf https://astral.sh/uv/install.sh | sh
# for mac
brew install uv
```

If you are on mac, you may need to install `pyaudio` manually:

```bash
brew install portaudio
```

2. Set up environment variables:

Edit `.env` with your API keys (e.g. OPENMIND_API_KEY). NOTE: an OpenAI api key is required.

```bash
cp .env.example .env
```

3. Run an Hello World agent

This very basic agent uses webcam data to estimate your emotion, generates a fake VLM caption, and sends those two inputs to central LLM. The LLM then returns `movement`, `speech`, and `face` commands, which are displayed in a small `pygame` window. This is windows also shows basic timing debug information so you can see how long each step takes.

```bash
uv run src/run.py spot
```

> [!NOTE]
> `uv` does many things in the background, such as setting up a good `venv` and downloading any dependencies if needed. Please add new dependencies to `pyproject.toml`.

> [!NOTE]
> If you are running complex models, or need to download dependencies, there may be a delay before the agent starts.

> [!NOTE]
> The OpenMind LLM endpoint includes a rate limiter. To use LLM services without rate limiting, please set the OPENMIND_API_KEY environment variable.

> [!NOTE]
> There should be a `pygame` window that pops up when you run `uv run src/run.py spot`. Sometimes the `pygame` window is hidden behind all other open windows - use "show all windows" to find it.

## Robot hardware support - Unitree/CycloneDDS

### Installing CycloneDDS

First, compile and install `CycloneDDS`. `CycloneDDS` works on Mac, Linux, and PC:

```bash
git clone https://github.com/eclipse-cyclonedds/cyclonedds -b releases/0.10.x 
cd cyclonedds && mkdir build install && cd build
cmake .. -DCMAKE_INSTALL_PREFIX=../install -DBUILD_EXAMPLES=ON
cmake --build . --target install

# on Mac
export CYCLONEDDS_HOME="/Users/username/Documents/GitHub/cyclonedds/install"
```
> [!NOTE]
> On Mac, you will need `cmake`, which you can install via `brew install cmake`.

Set `CYCLONEDDS_HOME` to the `/install` directory of the CycloneDDS you just compiled. You should add this path to your environment e.g. via your `.zshrc`. You can read more about CycloneDDS [here](https://index.ros.org/p/cyclonedds/). 

#### Testing CycloneDDS

Test `cycloneDDS` with these commands, assuming you are still in `/build`:

```bash
# send some pings
./bin/RoundtripPing 0 0 0
```
In another terminal, receive those pings and send them right back:
```bash
./bin/RoundtripPong
``` 

You should see roundtrip timing data.

> [!NOTE]
> On Mac, you will need to `allow incoming connections` for the applications (RoundtripPing and RoundtripPong) - just "allow" the functionality in the security popup at first use.

### Testing Unitree DDS Communication

> [!NOTE]
> Unitree CycloneDDS communication will only work if your environment contains a path to a working CycloneDDS installation (set via `CYCLONEDDS_HOME`).

In the terminal, execute:

```bash
cd unitree
python3 ./example/helloworld/publisher.py
```

Open a new terminal and execute:
```bash
python3 ./example/helloworld/subscriber.py
```

You will see the data output in the terminal. The data structure transmitted between `publisher.py` and `subscriber.py` is defined in `user_data.py`, and users can define the required data structure as needed.

### Reading Data from a Unitree Go2 Air connected via Ethernet

First, connect the Unitree Go2 Air to your development machine with an Ethernet cable. Then, set the network adapter setting. Open the network settings and find the network interface that is connected to the Go2 Air. In IPv4 setting, change the IPv4 mode to `manual`, set the address to `192.168.123.99`, and set the mask to `255.255.255.0`. After completion, click `apply` (or equivalent) and wait for the network to reconnect. Finally provide the name of the network adapter in the `.env`, such as `UNITREE_WIRED_ETHERNET=eno0`.

Then run:

```bash
uv run src/run.py unitree
```

If you see a `channel factory init error`, then you have not set the correct network interface adapter - the one you want to use is the network interface adapter *on your development machine - the computer you are currently sitting in front of* that is plugged into the Unitree quadruped (which has its own internal RockChip computer and network interface, which is *not* relevant to you right now). The ethernet adapter - such as `eno0` - needs to be set in the `.env`.

## CLI Commands

The main entry point is `src/run.py` which provides the following commands:

- `start`: Start an agent with a specified config
  ```bash
  python src/run.py start [config_name] [--debug]
  ```
  - `config_name`: Name of the config file (without .json extension) in the config directory
  - `--debug`: Optional flag to enable debug logging

## Developer Guide

### Project Structure

```
.
├── config/                 # Agent configuration files
├── src/
│   ├── fuser/            # Input fusion logic
│   ├── input/            # Input plugins (e.g. VLM, audio)
│   ├── llm/              # LLM integration
│   ├── actions/          # Agent outputs/actions/capabilities
│   ├── runtime/          # Core runtime system
│   └── run.py            # CLI entry point
```

### Adding New Actions

Actions are the core capabilities of an agent. For example, for a robot, these capabilities are actions such as movement and speech. Each action consists of:

1. Interface (`interface.py`): Defines input/output types.
2. Implementation (`implementation/`): Business logic, if any. Otherwise, use passthrough.
3. Connector (`connector/`): Code that connects `omOS` to specific virtual or physical environments, typically through middleware (e.g. custom APIs, `ROS2`, `Zenoh`, or `CycloneDDS`)

Example action structure:

```
actions/
└── move_{unique_hardware_id}/
    ├── interface.py      # Defines MoveInput/Output
    ├── implementation/
    │   └── passthrough.py
    └── connector/
        ├── ros2.py      # Maps omOS data/commands to other ROS2
        ├── zenoh.py
        └── unitree_LL.py
```

In general, each robot will have specific capabilities, and therefore, each action will be hardware specific.

*Example*: if you are adding support for the Unitree G1 Humanoid version 13.2b, which supports a new movement subtype such as `dance_2`, you could name the updated action `move_unitree_g1_13_2b` and select that action in your `unitree_g1.json` configuration file.

### Configuration

Agents are configured via JSON files in the `config/` directory. Key configuration elements:

```json
{
  "hertz": 0.5,
  "name": "agent_name",
  "system_prompt": "...",
  "agent_inputs": [
    {
      "type": "VlmInput"
    }
  ],
  "cortex_llm": {
    "type": "OpenMindLLM",
    "config": {
      "base_url": "...",
      "api_key": "...",
    }
  },
  "simulators": [
    {
      "type": "BasicDog"
    }
  ],
  "agent_actions": [
    {
      "name": "move",
      "implementation": "passthrough",
      "connector": "ros2"
    }
  ]
}
```

* **Hertz** Defines the base tick rate of the agent. This rate can be overridden to allow the agent to respond quickly to changing environments using event-triggered callbacks through real-time middleware.

* **Name** A unique identifier for the agent.

* **System Prompt** Defines the agent’s personality and behavior. This acts as the system prompt for the agent’s operations.

* **Cortex LLM** Configuration for the language model (LLM) used by the agent.

  - **Type**: Specifies the LLM plugin.

  - **Config**: Optional configuration for the LLM, including the API endpoint and API key. If no API key is provided, the LLM operates with a rate limiter with the OpenMind's public endpoint.

OpenMind OpenAI Proxy endpoint is [https://api.openmind.org/api/core/openai](https://api.openmind.org/api/core/openai)
  
OpenMind DeepSeek Proxy endpoint is [https://api.openmind.org/api/core/deepseek](https://api.openmind.org/api/core/deepseek)

```json
"cortex_llm": {
  "type": "OpenMindLLM",
  "config": {
    "base_url": "...", // Optional: URL of the LLM endpoint
    "api_key": "..."   // Optional: API key from OpenMind
  }
}
```

#### Simulators

Lists the simulation modules used by the agent. These define the simulated environment or entities the agent interacts with.

```json
"simulators": [
  {
    "type": "BasicDog"
  }
]
```

#### Agent Actions

Defines the agent’s available capabilities, including action names, their implementation, and the connector used to execute them.

```json
"agent_actions": [
  {
    "name": "move", // Action name
    "implementation": "passthrough", // Implementation to use
    "connector": "ros2" // Connector handler
  }
]
```

### Runtime Flow

1. Input plugins collect data (vision, audio, etc.)
2. The Fuser combines inputs into a prompt
3. The LLM generates commands based on the prompt
4. The ActionOrchestrator executes commands through actions
5. Connectors map OM1 data/commands to external data buses and data distribution systems such as custom APIs, `ROS2`, `Zenoh`, or `CycloneDDS`.

### Development Tips

1. Use `--debug` flag for detailed logging
2. Add new input plugins in `src/input/plugins/`
3. Add new LLM integrations in `src/llm/plugins/`
4. Test actions with the `passthrough` implementation first
5. Use type hints and docstrings for better code maintainability
6. Run `uv run ruff check . --fix` and `uv run black .` check/format your code. 

## Environment Variables

- `OPENAI_API_KEY`: The API key for OpenAI integration. This is mandatory if you want to use OpenAI’s LLM services without rate limiting.
- `OPENMIND_API_KEY`: The API key for OpenMind endpoints. This is mandatory if you want to use OpenMind endpoints without rate limiting.
- `ETH_ADDRESS`: The Ethereum address of agent, prefixed with `Ox`. Example: `0xd8dA6BF26964aF9D7eEd9e03E53415D37aA96045`. Only relevant if your agent has a wallet.
- `UNITREE_WIRED_ETHERNET`: Your netrowrk adapet that is conncted to a Unitree robot. Example: `eno0`. Only relevant if your agent has a physical (robot) embodiment.

### Core operating principle of the system

The system is based on a loop that runs at a fixed frequency of `self.config.hertz`. This loop looks for the most recent data from various sources, fuses the data into a prompt, sends that prompt to one or more LLMs, and then sends the LLM responses to virtual agents or physical robots.

```python
# cortex.py
    async def _run_cortex_loop(self) -> None:
        while True:
            await asyncio.sleep(1 / self.config.hertz)
            await self._tick()

    async def _tick(self) -> None:
        finished_promises, _ = await self.action_orchestrator.flush_promises()
        prompt = self.fuser.fuse(self.config.agent_inputs, finished_promises)
        if prompt is None:
            logging.warning("No prompt to fuse")
            return
        output = await self.config.cortex_llm.ask(prompt)
        if output is None:
            logging.warning("No output from LLM")
            return

        logging.debug("I'm thinking... ", output)
        await self.action_orchestrator.promise(output.commands)
```
<<<<<<< HEAD

### Development Tips

1. Use `--debug` flag for detailed logging
2. Add new input plugins in `src/input/plugins/`
3. Add new LLM integrations in `src/llm/plugins/`
4. Test actions with the `passthrough` implementation first
5. Use type hints and docstrings for better code maintainability

## Environment Variables

Required environment variables:

- `OPENMIND_API_KEY`: The API key for OpenAI integration. This is mandatory if you want to use OpenAI’s LLM services without rate limiting.

=======
>>>>>>> 4fae847d
## Contributing

1. Fork the repository
2. Create a feature branch
3. Make your changes
4. Submit a pull request

## License

[Add your license information]<|MERGE_RESOLUTION|>--- conflicted
+++ resolved
@@ -306,24 +306,7 @@
         logging.debug("I'm thinking... ", output)
         await self.action_orchestrator.promise(output.commands)
 ```
-<<<<<<< HEAD
-
-### Development Tips
-
-1. Use `--debug` flag for detailed logging
-2. Add new input plugins in `src/input/plugins/`
-3. Add new LLM integrations in `src/llm/plugins/`
-4. Test actions with the `passthrough` implementation first
-5. Use type hints and docstrings for better code maintainability
-
-## Environment Variables
-
-Required environment variables:
-
-- `OPENMIND_API_KEY`: The API key for OpenAI integration. This is mandatory if you want to use OpenAI’s LLM services without rate limiting.
-
-=======
->>>>>>> 4fae847d
+
 ## Contributing
 
 1. Fork the repository
