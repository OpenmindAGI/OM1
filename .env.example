# REQUIRED VARIABLES
OPENAI_API_KEY=
OPENMIND_API_KEY=
<<<<<<< HEAD
DEEPSEEK_API_KEY=
ETH_ADDRESS=
UNITREE_WIRED_ETHERNET=
=======

# OPTIONAL VARIABLES
# This variable is only required if you are using the Ethereum wallet integration.
ETH_ADDRESS=
# These variable is only required if you are using the Coinbase wallet integration.
>>>>>>> 5a166e24
COINBASE_WALLET_ID=
COINBASE_API_KEY=
COINBASE_API_SECRET=<|MERGE_RESOLUTION|>--- conflicted
+++ resolved
@@ -1,17 +1,13 @@
 # REQUIRED VARIABLES
-OPENAI_API_KEY=
 OPENMIND_API_KEY=
-<<<<<<< HEAD
 DEEPSEEK_API_KEY=
-ETH_ADDRESS=
 UNITREE_WIRED_ETHERNET=
-=======
 
 # OPTIONAL VARIABLES
 # This variable is only required if you are using the Ethereum wallet integration.
 ETH_ADDRESS=
+
 # These variable is only required if you are using the Coinbase wallet integration.
->>>>>>> 5a166e24
 COINBASE_WALLET_ID=
 COINBASE_API_KEY=
 COINBASE_API_SECRET=