--- conflicted
+++ resolved
@@ -145,13 +145,8 @@
                 logging.debug(f"appended: {action_type}")
 
         # Trigger actions
-<<<<<<< HEAD
-        if "spot" in self.config.name:
-            # spot, the speaking dog
-=======
         if ("Voice INPUT" in prompt) or ("WalletCoinbase" in prompt):
             # always respond to voice input
->>>>>>> 815c51ea
             await self.action_orchestrator.promise(output.commands)
         elif self.config.name == "spot_speak":
             # spot, the speaking dog
