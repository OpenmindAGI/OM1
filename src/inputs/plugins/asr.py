--- conflicted
+++ resolved
@@ -35,14 +35,6 @@
         self.message_buffer: Queue[str] = Queue()
 
         # Initialize ASR provider
-<<<<<<< HEAD
-        base_url = "wss://api-asr.openmind.org"
-
-        if hasattr(self.config, "base_url"):
-            base_url = self.config.base_url
-
-        self.asr: ASRProvider = ASRProvider(ws_url=base_url)
-=======
         base_url = getattr(self.config, "base_url", "wss://api-asr.openmind.org")
         microphone_device_id = getattr(self.config, "microphone_device_id", None)
         microphone_name = getattr(self.config, "microphone_name", None)
@@ -52,7 +44,6 @@
             device_id=microphone_device_id,
             microphone_name=microphone_name,
         )
->>>>>>> 913348bd
         self.asr.start()
         self.asr.register_message_callback(self._handle_asr_message)
 
