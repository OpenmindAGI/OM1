--- conflicted
+++ resolved
@@ -1,22 +1,14 @@
 import logging
 import math
-<<<<<<< HEAD
-import time
-from dataclasses import dataclass
-=======
 import random
 import time
->>>>>>> 0f59eba3
 from queue import Queue
 
 import zenoh
 
 from actions.base import ActionConfig, ActionConnector
 from actions.move_turtle.interface import MoveInput
-<<<<<<< HEAD
-=======
 from providers.rplidar_provider import RPLidarProvider
->>>>>>> 0f59eba3
 from zenoh_idl import geometry_msgs, nav_msgs, sensor_msgs
 
 rad_to_deg = 57.2958
@@ -24,19 +16,7 @@
 gHazard = None
 gOdom = None
 
-def listenerHazard(data):
-    global gHazard
-    #logging.info(f"Hazard listener")
-    gHazard = sensor_msgs.HazardDetectionVector.deserialize(data.payload.to_bytes())
-    #logging.info(f"Hazard listener: {gHazard}")
-
-<<<<<<< HEAD
-def listenerOdom(data):
-    global gOdom
-    #logging.info(f"Odom listener")
-    gOdom = nav_msgs.Odometry.deserialize(data.payload.to_bytes())
-    #logging.info(f"Odom listener: {gOdom}")
-=======
+
 def listenerHazard(data):
     global gHazard
     gHazard = sensor_msgs.HazardDetectionVector.deserialize(data.payload.to_bytes())
@@ -71,76 +51,35 @@
     yaw_z = math.atan2(t3, t4)
 
     return roll_x, pitch_y, yaw_z  # in radians
->>>>>>> 0f59eba3
-
-def euler_from_quaternion(x, y, z, w):
-    """
-    https://automaticaddison.com/how-to-convert-a-quaternion-into-euler-angles-in-python/
-    Convert a quaternion into euler angles (roll, pitch, yaw)
-    roll is rotation around x in radians (counterclockwise)
-    pitch is rotation around y in radians (counterclockwise)
-    yaw is rotation around z in radians (counterclockwise)
-    """
-    t0 = +2.0 * (w * x + y * z)
-    t1 = +1.0 - 2.0 * (x * x + y * y)
-    roll_x = math.atan2(t0, t1)
-
-    t2 = +2.0 * (w * y - z * x)
-    t2 = +1.0 if t2 > +1.0 else t2
-    t2 = -1.0 if t2 < -1.0 else t2
-    pitch_y = math.asin(t2)
-
-    t3 = +2.0 * (w * z + x * y)
-    t4 = +1.0 - 2.0 * (y * y + z * z)
-    yaw_z = math.atan2(t3, t4)
-
-    return roll_x, pitch_y, yaw_z  # in radians
+
 
 class MoveZenohConnector(ActionConnector[MoveInput]):
 
     def __init__(self, config: ActionConfig):
-<<<<<<< HEAD
-        
-=======
-
->>>>>>> 0f59eba3
+
         super().__init__(config)
 
         self.angle_tolerance = 5.0
         self.distance_tolerance = 0.05  # m
 
         self.pending_movements = Queue()
-<<<<<<< HEAD
-        
-=======
-
->>>>>>> 0f59eba3
+
         self.x = 0.0
         self.y = 0.0
         self.z = 0.0
         self.yaw_now = 0.0
         self.hazard = None
-<<<<<<< HEAD
-=======
         self.emergency = None
->>>>>>> 0f59eba3
 
         self.session = None
 
         URID = getattr(self.config, "URID", None)
 
         if URID is None:
-<<<<<<< HEAD
-            logging.warning("Aborting Turtlebot4 Move system, no URID provided")
-            return
-        else:
-            logging.info(f"Turtlebot4 Move system is using URID: {URID}")
-=======
             logging.warning("Aborting TurtleBot4 Move system, no URID provided")
             return
         else:
             logging.info(f"TurtleBot4 Move system is using URID: {URID}")
->>>>>>> 0f59eba3
 
         self.cmd_vel = f"{URID}/c3/cmd_vel"
 
@@ -149,43 +88,6 @@
             logging.info(f"Zenoh move client opened {self.session}")
             logging.info(f"TurtleBot4 move listeners starting with URID: {URID}")
             self.session.declare_subscriber(f"{URID}/c3/odom", listenerOdom)
-<<<<<<< HEAD
-            self.session.declare_subscriber(f"{URID}/c3/hazard_detection", listenerHazard)
-        except Exception as e:
-            logging.error(f"Error opening Zenoh client: {e}")
-
-    def hazardProcessor(self):
-        global gHazard  
-        logging.info(f"Hazard processor: {gHazard}")
-        if gHazard is not None and gHazard.detections and len(gHazard.detections) > 0:
-            for haz in gHazard.detections:
-                # print(f"Hazard Type:{haz.type} direction:{haz.header.frame_id}")
-                if haz.type == 1:
-                    
-                    # clear the movement queue immediately
-                    with self.pending_movements.mutex:
-                        self.pending_movements.queue.clear()
-                    
-                    if haz.header.frame_id == "bump_front_right":
-                        self.hazard = "TURN_LEFT"
-                        logging.info(f"Hazard: {self.hazard}")
-                        # if this hazard exists, report it immediately, and don't overwrite
-                        # hazard with less important information
-                        return
-                    if haz.header.frame_id == "bump_front_left":
-                        self.hazard = "TURN_RIGHT"
-                        logging.info(f"Hazard: {self.hazard}")
-                        return
-                    if haz.header.frame_id == "bump_front_center":
-                        self.hazard = "TURN"
-                        logging.info(f"Hazard: {self.hazard}")
-                        return
-    
-    def odomProcessor(self):
-        global gOdom
-        logging.info(f"Odom processor: {gOdom}")
-        if gOdom is not None: 
-=======
             self.session.declare_subscriber(
                 f"{URID}/c3/hazard_detection", listenerHazard
             )
@@ -228,23 +130,10 @@
         # logging.info(f"Odom processor: {gOdom}")
 
         if gOdom is not None:
->>>>>>> 0f59eba3
             x = gOdom.pose.pose.orientation.x
             y = gOdom.pose.pose.orientation.y
             z = gOdom.pose.pose.orientation.z
             w = gOdom.pose.pose.orientation.w
-<<<<<<< HEAD
-            
-            logging.info(f"TurtleBot4 Odom listener: {gOdom.pose.pose.orientation}")
-            
-            angles = euler_from_quaternion(x, y, z, w)
-
-            self.yaw_now = (
-                angles[2] * rad_to_deg * -1.0
-            )  # we use the aviation convention of CW yaw = positive
-
-            logging.info(f"TurtleBot4 current yaw angle {self.yaw_now}")
-=======
 
             # logging.info(f"TurtleBot4 Odom listener: {gOdom.pose.pose.orientation}")
 
@@ -254,37 +143,26 @@
 
             # we set CW yaw = positive
             # this runs from -180 to +180
->>>>>>> 0f59eba3
 
             # current position in world frame
             self.x = gOdom.pose.pose.position.x
             self.y = gOdom.pose.pose.position.y
 
-<<<<<<< HEAD
-=======
             logging.debug(
                 f"TB4 x,y,yaw: {round(self.x,2)},{round(self.y,2)},{round(self.yaw_now,2)}"
             )
 
->>>>>>> 0f59eba3
     def move(self, vx, vyaw):
         """
         generate movement commands
         """
-<<<<<<< HEAD
-=======
         logging.debug("move: {} - {}".format(vx, vyaw))
 
->>>>>>> 0f59eba3
         if self.session is None:
             logging.info("No open Zenoh session, returning")
             return
 
-<<<<<<< HEAD
-        logging.info("Pub twist: {} - {}".format(vx, vyaw))
-=======
         logging.debug("Pub twist: {} - {}".format(vx, vyaw))
->>>>>>> 0f59eba3
         t = geometry_msgs.Twist(
             linear=geometry_msgs.Vector3(x=float(vx), y=0.0, z=0.0),
             angular=geometry_msgs.Vector3(x=0.0, y=0.0, z=float(vyaw)),
@@ -322,45 +200,6 @@
         if 9 in possible_paths:
             retreat_danger = False
 
-<<<<<<< HEAD
-        # if self.pending_movements.qsize() > 0:
-        #     logging.info("Movement in progress: disregarding new command")
-        #     return
-
-        # if self.x == 0.0:
-        #     # this value is never precisely zero EXCEPT while
-        #     # booting and waiting for data to arrive
-        #     logging.info("Waiting for location data")
-        #     return
-
-        # if output_interface.action == "turn left":
-        #     logging.info(f"Zenoh command: {output_interface.action}")
-        #     # turn 90 Deg to the left (CCW)
-        #     target_yaw = self.yaw_now - 90.0
-        #     if target_yaw <= -180.0: target_yaw += 360.0
-        #     self.pending_movements.put([0.0, target_yaw, "turn_left"])
-        # elif output_interface.action == "turn right":
-        #     logging.info(f"Zenoh command: {output_interface.action}")
-        #     # turn 90 Deg to the right (CW)
-        #     target_yaw = self.yaw_now + 90.0
-        #     if target_yaw >= 180.0: target_yaw -= 360.0
-        #     self.pending_movements.put([0.0, target_yaw, "turn_right"])
-        # elif output_interface.action == "move forwards":
-        #     self.pending_movements.put([0.5, 0.0, "advance", self.x, self.y])
-        # elif output_interface.action == "move back":
-        #     self.pending_movements.put([0.5, 0.0, "back", self.x, self.y])
-        # # elif output_interface.action == "avoid left obstacle":
-        # #     logging.info(f"Zenoh command: {output_interface.action}")
-        # #     self.pub_twist(0, 0.8)
-        # # elif output_interface.action == "avoid right obstacle":
-        # #     logging.info(f"Zenoh command: {output_interface.action}")
-        # #     self.pub_twist(0, -0.8)
-        # elif output_interface.action == "stand still":
-        #     logging.info(f"Zenoh command: {output_interface.action}")
-        #     # do nothing
-        # else:
-        #     logging.info(f"Unknown move type: {output_interface.action}")
-=======
         if output_interface.action == "turn left":
             # turn 90 Deg to the left (CCW)
             target_yaw = self.yaw_now - 90.0
@@ -386,121 +225,16 @@
             # do nothing
         else:
             logging.info(f"AI movement command unknown: {output_interface.action}")
->>>>>>> 0f59eba3
 
     def tick(self) -> None:
 
         time.sleep(0.1)
-<<<<<<< HEAD
-        
-        logging.info(f"Move tick")
-=======
 
         logging.debug("Move tick")
->>>>>>> 0f59eba3
 
         self.hazardProcessor()
         self.odomProcessor()
 
-<<<<<<< HEAD
-    # AVOID_LEFT_OBSTACLE = "avoid left obstacle"
-    # AVOID_FRONT_OBSTACLE = "avoid front obstacle"
-    # AVOID_RIGHT_OBSTACLE = "avoid right obstacle"
-
-        if self.x == 0.0:
-            # this value is never precisely zero except while
-            # booting and waiting for data to arrive
-            logging.info("Waiting for location data")
-            return
-
-        if self.hazard is not None:
-            logging.info(f"Should be empty: {self.pending_movements}")
-            # self.pending_movements.put([0.5, 0.0, "back", self.x, self.y])
-            # this jams the TB4 because it overlaps with the low level recoil action
-            if self.hazard == "TURN_RIGHT":
-                target_yaw = self.yaw_now + 100.0
-                if target_yaw >= 180.0: target_yaw -= 360.0
-                self.pending_movements.put([0.0, target_yaw, "turn_right"])
-            elif self.hazard == "TURN_LEFT":
-                target_yaw = self.yaw_now - 100.0
-                if target_yaw <= -180.0: target_yaw += 360.0
-                self.pending_movements.put([0.0, target_yaw, "turn_left"])
-            elif self.hazard == "TURN":
-                # always turn left, after collision
-                target_yaw = self.yaw_now - 100.0
-                if target_yaw <= -180.0: target_yaw += 360.0
-                self.pending_movements.put([0.0, target_yaw, "turn_left"])
-            # clear the hazard
-            self.hazard = None
-            logging.info(f"Should have avoidance: {self.pending_movements}")
-
-    #     target = list(pending_movements.queue)
-
-    #     if len(target) > 0:
-    #         logging.info(f"Zenoh Target: {target}")
-    #         if target[0][2] == "turn_left":
-    #             togo = abs(G.yaw_now - target[0][1])
-    #             logging.info(f"tl to go: {togo}")
-    #             if togo > self.angle_tolerance:
-    #                 if self.yaw_now > target[0][1]:  # keep turning left
-    #                     logging.info(f"keep turning left. remaining:{togo} ")
-    #                     self.move(0.0, 0.3)
-    #                 elif (
-    #                     self.yaw_now < target[0][1]
-    #                 ):  # turn to the right - you turned too far
-    #                     logging.info(f"OVERSHOOT: turn right. remaining:{togo} ")
-    #                     self.move(0.0, -0.1)
-    #             else:
-    #                 logging.info("done, pop 1 off queue")
-    #                 self.pending_movements.get()
-    #         elif target[0][2] == "turn_right":
-    #             togo = abs(G.yaw_now - target[0][1])
-    #             logging.info(f"tr to go: {togo}")
-    #             if togo > self.angle_tolerance:
-    #                 if self.yaw_now < target[0][1]:  # keep turning right
-    #                     logging.info(f"keep turning right. remaining:{togo} ")
-    #                     self.move(0.0, -0.3)
-    #                 elif (
-    #                     self.yaw_now > target[0][1]
-    #                 ):  # turn to the left - you turned too far
-    #                     logging.info(f"OVERSHOOT: turn left. remaining:{togo} ")
-    #                     self.move(0.0, 0.1)
-    #             else:
-    #                 logging.info("done, pop 1 off queue")
-    #                 self.pending_movements.get()
-    #         elif target[0][2] == "advance":
-    #             distance_traveled = math.sqrt(
-    #                 (G.x - target[0][3]) ** 2 + (G.y - target[0][4]) ** 2
-    #             )
-    #             togo = abs(target[0][0] - distance_traveled)
-    #             logging.info(f"distance to go: {togo}")
-    #             if togo > self.distance_tolerance:
-    #                 if distance_traveled < target[0][0]:  # keep advancing
-    #                     logging.info(f"keep advancinG. remaining:{togo} ")
-    #                     self.move(0.4, 0.0)
-    #                 elif distance_traveled > target[0][0]:  # you moved too far
-    #                     logging.info(f"OVERSHOOT: retreat. remaining:{togo} ")
-    #                     self.move(-0.1, 0.0)
-    #             else:
-    #                 logging.info("done, pop 1 off queue")
-    #                 self.pending_movements.get()
-    #         elif target[0][2] == "back":
-    #             distance_traveled = math.sqrt(
-    #                 (G.x - target[0][3]) ** 2 + (G.y - target[0][4]) ** 2
-    #             )
-    #             togo = abs(target[0][0] - distance_traveled)
-    #             logging.info(f"distance to back up: {togo}")
-    #             if togo > self.distance_tolerance:
-    #                 if distance_traveled < target[0][0]:  # keep backing up
-    #                     logging.info(f"keep backing up. remaining:{togo} ")
-    #                     self.move(-0.3, 0.0)
-    #                 elif distance_traveled > target[0][0]:  # you moved too far
-    #                     logging.info(f"OVERSHOOT: advance. remaining:{togo} ")
-    #                     self.move(0.1, 0.0)
-    #             else:
-    #                 logging.info("done, pop 1")
-    #                 self.pending_movements.get()
-=======
         if self.x == 0.0:
             # this value is never precisely zero except while
             # booting and waiting for data to arrive
@@ -638,5 +372,4 @@
                         self.move(-1 * fb * 0.1, 0.0)
                 else:
                     logging.debug("done, pop 1 off queue")
-                    self.pending_movements.get()
->>>>>>> 0f59eba3
+                    self.pending_movements.get()