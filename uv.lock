--- conflicted
+++ resolved
@@ -437,7 +437,6 @@
 ]
 
 [[package]]
-<<<<<<< HEAD
 name = "cyclonedds"
 version = "0.10.2"
 source = { registry = "https://pypi.org/simple" }
@@ -445,7 +444,8 @@
     { name = "rich-click" },
 ]
 sdist = { url = "https://files.pythonhosted.org/packages/62/88/4b440f5916976234838989c3214222a5abc6fd48009a992c4dc22a86c04f/cyclonedds-0.10.2.tar.gz", hash = "sha256:f834962eabbdcdf4e9cd75cf87222f3c5ef22d9cb9e7ed651d9a8710fe984a30", size = 156849 }
-=======
+
+[[package]]
 name = "crcmod"
 version = "1.7"
 source = { registry = "https://pypi.org/simple" }
@@ -481,7 +481,6 @@
     { url = "https://files.pythonhosted.org/packages/46/b0/f4f7d0d0bcfbc8dd6296c1449be326d04217c57afb8b2594f017eed95533/cryptography-44.0.0-cp39-abi3-win32.whl", hash = "sha256:eca27345e1214d1b9f9490d200f9db5a874479be914199194e746c893788d417", size = 2758672 },
     { url = "https://files.pythonhosted.org/packages/97/9b/443270b9210f13f6ef240eff73fd32e02d381e7103969dc66ce8e89ee901/cryptography-44.0.0-cp39-abi3-win_amd64.whl", hash = "sha256:708ee5f1bafe76d041b53a4f95eb28cdeb8d18da17e597d46d7833ee59b97ede", size = 3202071 },
 ]
->>>>>>> a17eb718
 
 [[package]]
 name = "cytoolz"
@@ -1291,11 +1290,8 @@
 version = "0.1.0"
 source = { virtual = "." }
 dependencies = [
-<<<<<<< HEAD
     { name = "cyclonedds" },
-=======
     { name = "cdp-sdk" },
->>>>>>> a17eb718
     { name = "deepface" },
     { name = "gif-pygame" },
     { name = "numpy" },
@@ -1322,11 +1318,8 @@
 
 [package.metadata]
 requires-dist = [
-<<<<<<< HEAD
     { name = "cyclonedds", specifier = "==0.10.2" },
-=======
     { name = "cdp-sdk", specifier = ">=0.15.0" },
->>>>>>> a17eb718
     { name = "deepface" },
     { name = "gif-pygame" },
     { name = "numpy" },
